--- conflicted
+++ resolved
@@ -567,18 +567,15 @@
 		return columnHandler.isAutoIncrement();
 	}
 
-<<<<<<< HEAD
-	boolean isAutoFilling() {
-		return this.javaProperty.isAnnotationPresent(AutoFillDuringQueryIfPossible.class);
-	}
-
-	Class<?> getAutoFillingClass() {
-		return this.javaProperty.getAnnotation(AutoFillDuringQueryIfPossible.class).requiredClass();
-=======
 	boolean isSpatial2DType() {
 		Class<? extends QueryableDatatype> qdt = type();
 		return (Spatial2DResult.class.isAssignableFrom(qdt));
->>>>>>> 45475234
-	}
-
-}
+	boolean isAutoFilling() {
+		return this.javaProperty.isAnnotationPresent(AutoFillDuringQueryIfPossible.class);
+	}
+
+	Class<?> getAutoFillingClass() {
+		return this.javaProperty.getAnnotation(AutoFillDuringQueryIfPossible.class).requiredClass();
+	}
+
+}