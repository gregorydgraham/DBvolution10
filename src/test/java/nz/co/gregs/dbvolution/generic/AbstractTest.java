--- conflicted
+++ resolved
@@ -131,7 +131,7 @@
 			databases.add(new Object[]{"MSSQLServer", new MSSQLServerTestDB(host, instance, database, port, username, password)});
 		}
 		if (System.getProperty("testJTDSSQLServer") != null) {
-			databases.add(new Object[]{"JTDSSQLServer", new JTDSSQLServerTestDB(host, instance, database, Integer.parseInt(port), username, password)});
+			databases.add(new Object[]{"JTDSSQLServer", new JTDSSQLServerTestDB(host, instance, database, port, username, password)});
 		}
 //		if (System.getProperty("testJavaDBMemory") != null) {
 //			databases.add(new Object[]{"JavaDBMemory", new JavaDBMemoryDB("localhost", 1527, "dbv", "dbv", "dbv")});
@@ -377,13 +377,8 @@
 
 	private static class JTDSSQLServerTestDB extends JTDSSQLServerDB {
 
-<<<<<<< HEAD
-		public JTDSSQLServerTestDB(String host, String instance, String database, int port, String username, String password) {
-			super(host, instance, database, port, username, password);
-=======
 		public JTDSSQLServerTestDB(String host, String instance, String database, String port, String username, String password) {
 			super(host, instance, database, Integer.parseInt(port), username, password);
->>>>>>> 05ddcc84
 //			super("dbvtest-mssql.cygjg2wvuyam.ap-southeast-2.rds.amazonaws.com", "dbvtest", "dbvtest", 1433, "dbv", "Testingdbv");
 		}
 	}
