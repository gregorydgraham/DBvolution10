--- conflicted
+++ resolved
@@ -130,14 +130,8 @@
 				cluster.addDatabase(slowSynchingDB);
 				assertThat(cluster.getDatabaseStatus(slowSynchingDB), not(DBDatabaseCluster.Status.READY));
 				assertThat(slowSynchingDB.getDBTable(testTable).count(), is(0l));
-<<<<<<< HEAD
-
-				LoopVariable looper = LoopVariable.factory();
-				looper.setMaxAttemptsAllowed(5);
-=======
 				
 				Looper looper = Looper.loopUntilSuccessOrLimit(5);
->>>>>>> a1dae0f9
 				looper.loop(
 						(index) -> {
 							cluster.waitUntilDatabaseIsSynchronised(slowSynchingDB, 100);
