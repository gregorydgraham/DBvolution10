/*
 * Copyright 2014 Gregory Graham.
 *
 * Licensed under the Apache License, Version 2.0 (the "License");
 * you may not use this file except in compliance with the License.
 * You may obtain a copy of the License at
 *
 *      http://www.apache.org/licenses/LICENSE-2.0
 *
 * Unless required by applicable law or agreed to in writing, software
 * distributed under the License is distributed on an "AS IS" BASIS,
 * WITHOUT WARRANTIES OR CONDITIONS OF ANY KIND, either express or implied.
 * See the License for the specific language governing permissions and
 * limitations under the License.
 */
package nz.co.gregs.dbvolution;

import java.util.Date;
import java.util.GregorianCalendar;
import nz.co.gregs.dbvolution.databases.DBDatabaseCluster;
import nz.co.gregs.dbvolution.datatypes.DBDate;
import nz.co.gregs.dbvolution.datatypes.DBNumber;
import nz.co.gregs.dbvolution.datatypes.DBString;
import nz.co.gregs.dbvolution.datatypes.QueryableDatatype;
import nz.co.gregs.dbvolution.example.CarCompany;
import nz.co.gregs.dbvolution.example.Marque;
import nz.co.gregs.dbvolution.expressions.DateExpression;
import nz.co.gregs.dbvolution.generic.AbstractTest;
import static org.hamcrest.Matchers.*;
import org.junit.Assert;
import org.junit.Test;

public class ExpressionColumnTests extends AbstractTest {

	public ExpressionColumnTests(Object testIterationName, Object db) {
		super(testIterationName, db);
	}

	@Test
	public void selectDateExpressionWithDBQuery() throws Exception {
		final CarCompany carCompany = new CarCompany();
		final Marque marque = new Marque();
		marque.name.permittedValuesIgnoreCase("TOYOTA");
		DBQuery query = database.getDBQuery(marque, carCompany);

		if (!(database instanceof DBDatabaseCluster)) {
			final String sqlForQuery = query.getSQLForQuery();
			Assert.assertThat(sqlForQuery, containsString(database.getDefinition().doCurrentDateOnlyTransform().trim()));
		}

		final Date dateKey = new Date();
		query.addExpressionColumn(dateKey, DateExpression.currentDateOnly().asExpressionColumn());

<<<<<<< HEAD
		if (!(database instanceof DBDatabaseCluster)) {
			final String sqlForQuery = query.getSQLForQuery();
			Assert.assertThat(sqlForQuery, containsString(database.getDefinition().doCurrentDateOnlyTransform().trim()));
		}
=======
		GregorianCalendar cal = new GregorianCalendar();
		cal.add(GregorianCalendar.MINUTE, +1);
		Date date = cal.getTime();
		cal.add(GregorianCalendar.HOUR, -24);
		cal.add(GregorianCalendar.MINUTE, -1);
		Date yesterday = cal.getTime();
>>>>>>> e0ab2660
		for (DBQueryRow row : query.getAllRows()) {
			QueryableDatatype<?> expressionColumnValue = row.getExpressionColumnValue(dateKey);
			if (expressionColumnValue instanceof DBDate) {
				GregorianCalendar cal = new GregorianCalendar();
				cal.add(GregorianCalendar.MINUTE,+1);
				Date later = cal.getTime();
				cal.add(GregorianCalendar.MINUTE,-1);
				cal.add(GregorianCalendar.HOUR,-24);
				Date yesterday = cal.getTime();
				DBDate currentDate = (DBDate) expressionColumnValue;
<<<<<<< HEAD
				Assert.assertThat(currentDate.getValue(), lessThan(later));
				Assert.assertThat(currentDate.getValue(), greaterThan(yesterday));
=======
				Assert.assertThat(currentDate.dateValue(), lessThan(date));
				Assert.assertThat(currentDate.dateValue(), greaterThan(yesterday));
>>>>>>> e0ab2660
			} else {
				throw new RuntimeException("CurrentDate Expression Failed To Create DBDate Instance");
			}
		}
	}

	@Test
	public void selectStringExpressionWithDBQuery() throws Exception {
		final CarCompany carCompany = new CarCompany();
		final Marque marque = new Marque();
		marque.name.permittedValuesIgnoreCase("TOYOTA");
		DBQuery query = database.getDBQuery(marque, carCompany);

		final String shortMarqueName = "Short marque name";
		query.addExpressionColumn(shortMarqueName, marque.column(marque.name).substring(0, 3).asExpressionColumn());

		final String sqlForQuery = query.getSQLForQuery();
		Assert.assertThat(sqlForQuery, containsString("SUBSTR"));

		for (DBQueryRow row : query.getAllRows()) {
			QueryableDatatype<?> expressionColumnValue = row.getExpressionColumnValue(shortMarqueName);
			if (expressionColumnValue instanceof DBString) {
				DBString shortName = (DBString) expressionColumnValue;
				Assert.assertThat(shortName.toString(), is("TOYOTA".substring(0, 3)));
			} else {
				throw new RuntimeException("String Expression Failed To Create DBString Instance");
			}
		}
	}

	@Test
	public void selectNumberExpressionWithDBQuery() throws Exception {
		final CarCompany carCompany = new CarCompany();
		final Marque marque = new Marque();
		marque.name.permittedValuesIgnoreCase("TOYOTA");
		DBQuery query = database.getDBQuery(marque, carCompany);

		final String strangeEquation = "strange equation";
		query.addExpressionColumn(strangeEquation, marque.column(marque.uidMarque).times(5).dividedBy(3).plus(2).asExpressionColumn());

		for (DBQueryRow row : query.getAllRows()) {
			Long uid = row.get(new Marque()).uidMarque.getValue();
			QueryableDatatype<?> expressionColumnValue = row.getExpressionColumnValue(strangeEquation);
			if (expressionColumnValue instanceof DBNumber) {
				DBNumber eqValue = (DBNumber) expressionColumnValue;
				Assert.assertThat(eqValue.longValue(), is(uid * 5 / 3 + 2));
			} else {
				throw new RuntimeException("String Expression Failed To Create DBNumber Instance");
			}
		}
	}
}<|MERGE_RESOLUTION|>--- conflicted
+++ resolved
@@ -51,19 +51,10 @@
 		final Date dateKey = new Date();
 		query.addExpressionColumn(dateKey, DateExpression.currentDateOnly().asExpressionColumn());
 
-<<<<<<< HEAD
 		if (!(database instanceof DBDatabaseCluster)) {
 			final String sqlForQuery = query.getSQLForQuery();
 			Assert.assertThat(sqlForQuery, containsString(database.getDefinition().doCurrentDateOnlyTransform().trim()));
 		}
-=======
-		GregorianCalendar cal = new GregorianCalendar();
-		cal.add(GregorianCalendar.MINUTE, +1);
-		Date date = cal.getTime();
-		cal.add(GregorianCalendar.HOUR, -24);
-		cal.add(GregorianCalendar.MINUTE, -1);
-		Date yesterday = cal.getTime();
->>>>>>> e0ab2660
 		for (DBQueryRow row : query.getAllRows()) {
 			QueryableDatatype<?> expressionColumnValue = row.getExpressionColumnValue(dateKey);
 			if (expressionColumnValue instanceof DBDate) {
@@ -74,13 +65,8 @@
 				cal.add(GregorianCalendar.HOUR,-24);
 				Date yesterday = cal.getTime();
 				DBDate currentDate = (DBDate) expressionColumnValue;
-<<<<<<< HEAD
 				Assert.assertThat(currentDate.getValue(), lessThan(later));
 				Assert.assertThat(currentDate.getValue(), greaterThan(yesterday));
-=======
-				Assert.assertThat(currentDate.dateValue(), lessThan(date));
-				Assert.assertThat(currentDate.dateValue(), greaterThan(yesterday));
->>>>>>> e0ab2660
 			} else {
 				throw new RuntimeException("CurrentDate Expression Failed To Create DBDate Instance");
 			}
